--- conflicted
+++ resolved
@@ -29,11 +29,7 @@
 
 #[derive(Debug)]
 pub struct Connection {
-<<<<<<< HEAD
-=======
     pub(crate) addr: String,
-
->>>>>>> 60f7ab4b
     // duration after which connection is considered idle
     idle_timeout: Option<Duration>,
     idle_deadline: Option<Instant>,
